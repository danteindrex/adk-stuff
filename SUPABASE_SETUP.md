# Supabase Setup Guide

This guide will help you set up Supabase for the WhatsApp Clone functionality.

## Quick Fix for "Failed to create new user" Error

The error you're experiencing is likely due to missing Supabase configuration. Here's how to fix it:

### 1. Set up Supabase Project

1. Go to [supabase.com](https://supabase.com) and create a free account
2. Create a new project
3. Wait for the project to be fully provisioned (this can take a few minutes)

### 2. Get Your Credentials

1. In your Supabase dashboard, go to **Settings** → **API**
2. Copy the following values:
   - **Project URL** (looks like: `https://your-project-id.supabase.co`)
   - **Anon/Public Key** (starts with `eyJ...`)

### 3. Update Your Environment Variables

Add these lines to your `.env` file:

```bash
# Supabase Configuration (Required for WhatsApp Clone)
SUPABASE_URL=https://your-project-id.supabase.co
SUPABASE_ANON_KEY=your-anon-key-here

# Google OAuth Configuration (Optional - for Google login)
GOOGLE_CLIENT_ID=your-google-client-id-here
```

### 4. Create Database Tables

<<<<<<< HEAD
### 5. Install Dependencies>
=======
1. In your Supabase dashboard, go to **SQL Editor**
2. Copy the entire contents of `supabase_whatsapp_schema.sql` file
3. Paste it into the SQL Editor and click **Run**
4. This will create all necessary tables and indexes
>>>>>>> 50a3273e

### 5. Test Your Setup

Run the test script to verify everything is working:

```bash
python test_supabase.py
```

This will check:
- ✅ Environment variables are set
- ✅ Database connection works
- ✅ Tables exist and are accessible
- ✅ User creation/retrieval works

## Common Issues and Solutions

### Issue 1: "SUPABASE_URL is not set"
**Solution:** Add `SUPABASE_URL=https://your-project.supabase.co` to your `.env` file

### Issue 2: "SUPABASE_ANON_KEY is not set"
**Solution:** Add `SUPABASE_ANON_KEY=your-anon-key` to your `.env` file

### Issue 3: "relation 'whatsapp_users' does not exist"
**Solution:** Run the SQL schema in your Supabase SQL Editor:
1. Copy contents of `supabase_whatsapp_schema.sql`
2. Paste in Supabase SQL Editor
3. Click Run

### Issue 4: "Failed to create user - no data returned from insert"
**Solution:** This usually means RLS (Row Level Security) is blocking the insert:
1. Go to Supabase Dashboard → Authentication → Policies
2. Temporarily disable RLS for testing, or
3. Make sure you're using the service role key for server-side operations

### Issue 5: "Invalid email format"
**Solution:** Ensure the email field contains a valid email address with @ and . characters

## Features Enabled by Supabase

Once properly configured, you'll have:

- ✅ User authentication and profiles
- ✅ Chat session management
- ✅ Message history storage
- ✅ Search functionality
- ✅ User analytics
- ✅ Real-time updates
- ✅ Data persistence across sessions

## Testing the Integration

After setup, test these features:

1. **User Creation:**
   ```bash
   curl -X POST http://localhost:8080/api/user/create \
     -H "Content-Type: application/json" \
     -d '{"email":"test@example.com","name":"Test User"}'
   ```

2. **Session Creation:**
   ```bash
   curl -X POST http://localhost:8080/api/session/create \
     -H "Content-Type: application/json" \
     -d '{"user_id":"user-id-here","title":"Test Chat"}'
   ```

3. **Send Message:**
   ```bash
   curl -X POST http://localhost:8080/whatsapp/webhook \
     -H "Content-Type: application/json" \
     -d '{"Body":"Hello","From":"test-user","user_data":{"email":"test@example.com","name":"Test User"}}'
   ```

## Security Notes

- The `SUPABASE_ANON_KEY` is safe to use in client-side code
- For server-side operations, you might need the `SUPABASE_SERVICE_ROLE_KEY`
- Row Level Security (RLS) is enabled by default for data protection
- All user data is isolated by user ID

## Need Help?

If you're still having issues:

1. Run `python test_supabase.py` and share the output
2. Check your Supabase project logs in the dashboard
3. Verify your `.env` file has the correct credentials
4. Make sure your Supabase project is fully provisioned (not still setting up)

The application will fall back to basic functionality without Supabase, but you'll lose:
- User profiles and authentication
- Message history
- Session management
- Search functionality<|MERGE_RESOLUTION|>--- conflicted
+++ resolved
@@ -34,14 +34,10 @@
 
 ### 4. Create Database Tables
 
-<<<<<<< HEAD
-### 5. Install Dependencies>
-=======
 1. In your Supabase dashboard, go to **SQL Editor**
 2. Copy the entire contents of `supabase_whatsapp_schema.sql` file
 3. Paste it into the SQL Editor and click **Run**
 4. This will create all necessary tables and indexes
->>>>>>> 50a3273e
 
 ### 5. Test Your Setup
 
